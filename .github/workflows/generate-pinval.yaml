name: generate-pinval

on:
  workflow_dispatch:
    inputs:
      run_id:
        type: string
        description: >
          The run-ID of the model run whose comps should be used
          (e.g. 2025-02-11-charming-eric)
        required: true

      triad_name:
        type: string
        description: >
          Generate reports for every PIN in this triad (leave blank if you are
          supplying explicit PINs instead). Options: city, north, south.
        required: false
        default: ""

      pins:
        type: string
        description: >
          One or more comma-separated Cook County PINs. Leave blank if you are
          supplying a triad instead. Mutually-exclusive with triad_name.
        required: false
        default: ""

      environment:
        type: choice
        description: >
          Choose where to upload the reports.
        options:
          - Development bucket
          - Production bucket
        default: Development bucket
        required: false

env:
  PYTHONUNBUFFERED: "1"
  AWS_REGION: us-east-1
  AWS_ATHENA_S3_STAGING_DIR: s3://ccao-athena-results-us-east-1/

jobs:
###############################################################################
# Discover township codes when triad mode is requested
###############################################################################
  list-townships:
    if: ${{ inputs.triad_name != '' }}
    runs-on: ubuntu-latest
    permissions:
      id-token: write
      contents: read
    outputs:
      matrix: ${{ steps.set-matrix.outputs.matrix }}
    steps:
      - name: Checkout repository
        uses: actions/checkout@v4

      - name: Configure AWS credentials (OIDC)
        uses: aws-actions/configure-aws-credentials@v4
        with:
          role-to-assume: ${{ secrets.AWS_IAM_ROLE_TO_ASSUME_ARN }}
          aws-region: us-east-1

      - name: Install Python dependencies for discovery
        run: |
          python -m pip install --upgrade pip
          pip install pyathena pandas

      - name: Collect township codes from Athena
        id: set-matrix
        env:
          RUN_ID: ${{ inputs.run_id }}
          TRIAD: ${{ inputs.triad_name }}
        run: |
          python - <<'PY'
          import json, os
          from pyathena import connect

          run_id = os.environ["RUN_ID"]
          triad  = os.environ["TRIAD"].lower()

          sql = f"""
            SELECT DISTINCT meta_township_code
            FROM z_ci_811_improve_pinval_models_for_hugo_frontmatter_integration_pinval.vw_assessment_card
            WHERE run_id = '{run_id}'
              AND assessment_triad = '{triad}'
            ORDER BY meta_township_code
          """

          codes = [row[0] for row in connect(region_name="us-east-1").cursor().execute(sql)]
          matrix = json.dumps({"township": codes})
          print(f"matrix={matrix}")

          with open(os.environ["GITHUB_OUTPUT"], "a") as fh:
              fh.write(f"matrix={matrix}\n")
          PY

###############################################################################
# Generate PINVAL reports in parallel – one runner per township shard
###############################################################################
  generate-pinval-triad:
    if: ${{ inputs.triad_name != '' }}
    needs: list-townships
    runs-on: ubuntu-latest
    strategy:
      matrix: ${{ fromJson(needs.list-townships.outputs.matrix) }}
      max-parallel: 10   # adjust to balance speed vs. concurrency limits
    env:
      TOWNSHIP: ${{ matrix.township }}
    permissions:
      id-token: write
      contents: read
    steps:
      - name: Checkout repository
        uses: actions/checkout@v4

      - name: Mask sensitive information
        run: echo "::add-mask::${{ secrets.AWS_ACCOUNT_ID }}"

      - name: Install uv
        uses: astral-sh/setup-uv@v5
        with:
          enable-cache: true
          cache-dependency-glob: uv.lock

      - name: Set up Python
        uses: actions/setup-python@v5
        with:
          python-version-file: scripts/generate_pinval/.python-version

      - name: Create uv virtual environment
        run: uv venv
        working-directory: scripts/generate_pinval

      - name: Install Python requirements
        run: uv pip install .
        working-directory: scripts/generate_pinval

      - name: Configure AWS credentials (OIDC)
        uses: aws-actions/configure-aws-credentials@v4
        with:
          role-to-assume: ${{ secrets.AWS_IAM_ROLE_TO_ASSUME_ARN }}
          aws-region: us-east-1

      - name: Install Hugo
        uses: peaceiris/actions-hugo@v2
        with:
          hugo-version: '0.147.5'

      - name: Generate PINVAL reports (triad shard)
        run: |
          source scripts/generate_pinval/.venv/bin/activate
          python3 scripts/generate_pinval/generate_pinval.py \
            --run-id "${{ inputs.run_id }}" \
            --triad "${{ inputs.triad_name }}" \
            --township "$TOWNSHIP"

      - name: Upload artifact for township
        uses: actions/upload-artifact@v4
        with:
          name: site-${{ matrix.township }}
          path: hugo/public/
          retention-days: 2

###############################################################################
# Generate PINVAL reports for an explicit PIN list
###############################################################################
  generate-pinval-pins:
    if: ${{ inputs.triad_name == '' }}
    runs-on: ubuntu-latest
    permissions:
      id-token: write
      contents: read
    steps:
      - name: Checkout repository
        uses: actions/checkout@v4

      - name: Mask sensitive information
        run: echo "::add-mask::${{ secrets.AWS_ACCOUNT_ID }}"

      - name: Install uv
        uses: astral-sh/setup-uv@v5
        with:
          enable-cache: true
          cache-dependency-glob: uv.lock

      - name: Set up Python
        uses: actions/setup-python@v5
        with:
          python-version-file: scripts/generate_pinval/.python-version

      - name: Create uv virtual environment
        run: uv venv
        working-directory: scripts/generate_pinval

      - name: Install Python requirements
        run: uv pip install .
        working-directory: scripts/generate_pinval

      - name: Configure AWS credentials (OIDC)
        uses: aws-actions/configure-aws-credentials@v4
        with:
          role-to-assume: ${{ secrets.AWS_IAM_ROLE_TO_ASSUME_ARN }}
          aws-region: us-east-1

      - name: Install Hugo
        uses: peaceiris/actions-hugo@v2
        with:
          hugo-version: '0.147.5'

      - name: Generate PINVAL reports (explicit PINs)
        run: |
          source scripts/generate_pinval/.venv/bin/activate
          # Turn comma‑separated list into space‑separated shell words
          IFS=',' read -ra PINS <<< "${{ inputs.pins }}"
          python3 scripts/generate_pinval/generate_pinval.py \
            --run-id "${{ inputs.run_id }}" \
            --pin "${PINS[@]}"

      - name: Upload artifact for pin list
        uses: actions/upload-artifact@v4
        with:
          name: site-pinlist
          path: hugo/public/
          retention-days: 2

###############################################################################
# Deploy once after whichever generation job ran finishes
###############################################################################
  deploy:
    needs: [generate-pinval-triad, generate-pinval-pins]
    if: ${{ always() }}
    runs-on: ubuntu-latest
    permissions:
      id-token: write
      contents: read
    steps:
      - name: Checkout repository
        uses: actions/checkout@v4

      - name: Configure AWS credentials (OIDC)
        uses: aws-actions/configure-aws-credentials@v4
        with:
          role-to-assume: ${{ secrets.AWS_IAM_ROLE_TO_ASSUME_ARN }}
          aws-region: us-east-1

      - name: Resolve target S3 bucket
        id: bucket
        run: |
          if [[ "${{ inputs.environment }}" == 'Development bucket' ]]; then
            echo "bucket=${{ vars.AWS_S3_BUCKET_PINVAL_STAGING }}" >> "$GITHUB_OUTPUT"
          else
            echo "bucket=${{ vars.AWS_S3_BUCKET_PINVAL_PROD }}" >> "$GITHUB_OUTPUT"
          fi

<<<<<<< HEAD
      # Upload reports to S3
      - name: Upload reports to S3
        id: upload
        run: |
          set -euo pipefail

          TARGET="${{ steps.bucket.outputs.bucket }}"
          RUN_ID='${{ inputs.run_id }}'
          YEAR="${RUN_ID:0:4}"

          SRC="hugo/public/${YEAR}"

          DEST="${TARGET%/}/${YEAR}/"

          echo "Syncing $SRC → $DEST"
          aws s3 sync "$SRC" "$DEST" --delete

          BUCKET_NAME="${TARGET#s3://}"
          HTTPS_BASE="https://${BUCKET_NAME}.s3.amazonaws.com/${YEAR}/"
          echo "url=${HTTPS_BASE}" >> "$GITHUB_OUTPUT"
=======
      - name: Download all build artifacts
        uses: actions/download-artifact@v4
        with:
          path: merged

      - name: Flatten artifacts into final site directory
        run: |
          mkdir -p final-site
          # copy only PIN-number HTML files, drop the entire path
          find merged -type f -name '[0-9]*.html' -exec cp -t final-site {} +
>>>>>>> be8e3d45

      - name: Sync to S3
        env:
          TARGET_BUCKET: ${{ steps.bucket.outputs.bucket }}
        run: |
          YEAR="${{ inputs.run_id }}"; YEAR="${YEAR:0:4}"
          aws s3 sync final-site/ "${TARGET_BUCKET%/}/${YEAR}/" \
            --delete \
            --no-progress \
            --only-show-errors \
            --exclude '*' --include '*.html'

      - name: Publish SNS notification
        env:
          RUN_ID: ${{ inputs.run_id }}
          TRIAD: ${{ inputs.triad_name }}
          PINS: ${{ inputs.pins }}
          ENV_LABEL: ${{ inputs.environment }}
          URL_BASE: ${{ steps.bucket.outputs.bucket }}
        run: |
          SUBJECT="PINVAL reports ready for run-id $RUN_ID"
          MESSAGE=$(cat <<EOF
          Your requested PINVAL reports have been generated.

          Run-ID: $RUN_ID
          Triad: $TRIAD
          PIN list: $PINS
          Environment: $ENV_LABEL

          You can browse or download the reports here:
          $URL_BASE/${RUN_ID:0:4}/
          EOF
          )
          aws sns publish \
            --topic-arn "${{ secrets.AWS_SNS_NOTIFICATION_TOPIC_ARN }}" \
            --subject "$SUBJECT" \
            --message "$MESSAGE"<|MERGE_RESOLUTION|>--- conflicted
+++ resolved
@@ -255,28 +255,6 @@
             echo "bucket=${{ vars.AWS_S3_BUCKET_PINVAL_PROD }}" >> "$GITHUB_OUTPUT"
           fi
 
-<<<<<<< HEAD
-      # Upload reports to S3
-      - name: Upload reports to S3
-        id: upload
-        run: |
-          set -euo pipefail
-
-          TARGET="${{ steps.bucket.outputs.bucket }}"
-          RUN_ID='${{ inputs.run_id }}'
-          YEAR="${RUN_ID:0:4}"
-
-          SRC="hugo/public/${YEAR}"
-
-          DEST="${TARGET%/}/${YEAR}/"
-
-          echo "Syncing $SRC → $DEST"
-          aws s3 sync "$SRC" "$DEST" --delete
-
-          BUCKET_NAME="${TARGET#s3://}"
-          HTTPS_BASE="https://${BUCKET_NAME}.s3.amazonaws.com/${YEAR}/"
-          echo "url=${HTTPS_BASE}" >> "$GITHUB_OUTPUT"
-=======
       - name: Download all build artifacts
         uses: actions/download-artifact@v4
         with:
@@ -287,7 +265,9 @@
           mkdir -p final-site
           # copy only PIN-number HTML files, drop the entire path
           find merged -type f -name '[0-9]*.html' -exec cp -t final-site {} +
->>>>>>> be8e3d45
+
+      - name: Mask SNS topic ARN
+        run: echo "::add-mask::${{ secrets.AWS_SNS_NOTIFICATION_TOPIC_ARN }}"
 
       - name: Sync to S3
         env:
