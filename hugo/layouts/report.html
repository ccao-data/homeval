<!doctype html>
<html lang="en">
<head>
  {{ partial "head/boilerplate.html" . }}

  {{ partial "head/css-link-bootstrap.html" . }}

  <!-- Load Bootstrap icons -->
  <link rel="stylesheet" href="/static/css/bootstrap-icons@1.13.1.min.css" />

  <!-- Load Leaflet CSS -->
  <link rel="stylesheet" href="/static/css/leaflet@1.9.4.css" />

  <!-- Load Reactable equivalent (DataTables) CSS -->
  <link rel="stylesheet" href="/static/css/datatables@2.3.2.min.css" />

  {{ partial "head/favicons.html" . }}

  {{ partial "head/styles.html" . }}
</head>
<body>

  {{/* Tiny helper to render a tooltip underline span */}}
  {{ define "tt" -}}
    <span
      class="tooltip-underline"
      tabindex="0"
      data-bs-toggle="tooltip"
      data-bs-trigger="focus"
      data-bs-title="{{ .description }}"
    >{{ .label }}</span>
  {{- end }}

  {{ partial "banner/banner.html" . }}

  <!-- Body of the report -->
  <div class="container">

    <div class="card-body">
      <!-- Search again button that returns user to homepage -->
      <p>
        {{- /* Determine the search‑page URL based on environment */ -}}
        {{
          $search_href := cond (eq .Params.environment "prod")
            "https://cookcountyassessoril.gov/model-value-report"
            "https://stage.cookcountyassessoril.gov/model-value-report"
        }}
        <a href="{{ $search_href }}" class="text-decoration-none fw-semibold">
          <i class="bi bi-arrow-left"></i> Back to Search
        </a>
      </p>

      <p>
<<<<<<< HEAD
        The goal of this report is to explain how the Cook County Assessor’s statistical
        model estimated the value of the home with Property Index Number
        (PIN) <strong>{{ .Params.pin_pretty }}</strong> in tax year
=======
        The goal of this report is to explain how the Cook County Assessor’s
        {{ template "tt" (dict "label" "statistical model" "description" .Params.var_info.model.description) }}
        estimated the value of the home with
        {{ template "tt" (dict "label" "Parcel Identification Number (PIN)" "description" .Params.var_info.pin.description) }}
        <strong>{{ .Params.pin_pretty }}</strong> in
        {{ template "tt" (dict "label" "tax year" "description" .Params.var_info.tax_year.description) }}
>>>>>>> c1960655
        <strong>{{ .Params.assessment_year }}</strong>. The Assessor’s model used past home
        sales and
        {{ template "tt" (dict "label" "property characteristics" "description" .Params.var_info.characteristics.description) }}
        to learn about the real estate market
        leading up to {{ .Params.assessment_year }}. Then, it used what it learned to
        estimate what this home could have sold for on <strong>January 1,
        {{ .Params.assessment_year }}</strong> if it had sold on that date in a fair, open-market transaction.
      </p>

      <p>
        Click or tap on
        {{ template "tt" (
          dict
            "label" "words with dotted underlines"
            "description" "Popups like this one will explain the meaning of the words that you clicked or tapped."
          ) }}
        to show a popup explaining what those words mean.
        Then, click or tap anywhere on the page to close the popup.
      </p>

      <div class="alert alert-warning">
        <p>
          <i class="bi bi-exclamation-triangle-fill"></i>
          <b>Disclaimer</b>: This tool explains how the Assessor's model estimated your home value.
          It is not the same as the Assessor's "comps" tool for reviewing residential appeal
          filings, and it is only intended to be used for educational purposes.
        </p>
      </div>

      <div class="info-box border">
        <div
          class="info-header text-white p-3 d-flex"
          data-bs-toggle="collapse"
          data-bs-target="#info-content"
          aria-expanded="true"
          aria-controls="info-content"
        >
          <h5 class="mb-0">
            <i id="info-caret" class="bi bi-caret-down-fill"></i>
            Click to read more about this report
          </h5>
        </div>

        <div class="collapse" id="info-content">
          <div class="p-3 bg-light">
            <h5>What is the Assessor's model?</h5>
            <p>
              The Assessor’s statistical model is a computer program that uses
              past home sales to estimate current prices. The model combines past
              sales with “characteristics” that the Assessor collects about every
              home in Cook County over time, like square footage and location.
            </p>
            <p>
              By combining sale prices and characteristics, the model “learns”
              how characteristics like square footage have influenced sale prices
              in the past. It also learns patterns in how these prices have changed
              over time. It uses these patterns from the past to estimate sale prices on
              January 1, {{ .Params.assessment_year }}.
            </p>
            <h5>How does the Assessor use the model to value my home?</h5>
            <p>
              Once per year, the Assessor uses the model to make a first
              estimate for the value of all single-family homes and small
              multi-family buildings in the portion of Cook County that is
              up for reassessment. In {{ .Params.assessment_year }}, the
              Assessor used the model to generate these estimates on
              {{ .Params.final_model_run_date }}.
            </p>
            <p>
              After using the model to generate estimates, analysts at the
              Assessor's Office review them by hand to make sure they are
              correct. Once the Assessor's analysts are confident in the
              corrected values, the Assessor mails them to homeowners.
            </p>
            <p>
              Due to the Assessor's review process, the model estimates are
              often not exactly the same as the values that the Assessor mails
              to homeowners.
            </p>
            <h5>What information does this report contain?</h5>
            <p>
              The Assessor’s model uses sales reported by the Illinois Department of Revenue.
              Before analyzing sale trends, the model removes a small number of sales that the
              Assessor believes were not fair, open-market transactions. This includes sales
              between family members, distressed sales, and foreclosure auctions, among others.
            </p>
            <p>
              This report compares your home to 5 past sales that the model found to
              be most important for your estimated home value in {{ .Params.assessment_year }}.
              The top of the report shows the location and characteristics of your home. The
              middle section of the report compares the location and characteristics of the
              top five sales to your home’s location and characteristics. At the end,
              the report summarizes the prices of the top five sales and compares them
              to your home’s estimated value.
            </p>
            <p>
              If you have a background in statistics or computer science, you might be
              interested in our article
              <a href="https://ccao-data.github.io/lightsnip/articles/finding-comps.html" target="_blank">
                Finding comparables with LightGBM
              </a>.
              This article provides technical details about how we used the model to
              find the top five most important sales for every home.
            </p>
          </div>
        </div>
      </div>

      <h2 class="mb-3">About Your Home</h2>
      <p>
        The tables below show some basic facts about your home
        in
        {{ template "tt" (dict "label" "tax year" "description" .Params.var_info.tax_year.description) }}
        {{ .Params.assessment_year }}.
      </p>

      {{ $is_multicard := gt .Params.meta_pin_num_cards 1 }}

      {{ if $is_multicard }}
        <div class="alert alert-primary">
          <p>
            <i class="bi bi-info-circle"></i>
            Your home has multiple "cards", which is an assessment term for a
            building or an improvement on a property.
            Each card on a property can have different characteristics.
            {{ if not .Params.special_case_multi_card }}
              To account for these differences, the Assessor's model estimates
              different values for each card.
            {{ end }}
            Toggle between the tabs below to view characteristics
            {{ if not .Params.special_case_multi_card }}
              and similar sales
            {{ end }}
            for each card.
          </p>
        </div>
      {{ end }}

      <!-- Report contents. This is structured differently depending on whether the parcel is multicard. -->
      {{ if $is_multicard }}
        <!-- Multicard: Create a tab for each card to show its characteristics -->
        <ul class="nav nav-tabs" id="propertyCardTabs" role="tablist">
          {{ range $index, $card := .Params.cards }}
          <li class="nav-item" role="presentation">
            <button
              class="nav-link {{ if eq $index 0 }}active{{ end }}"
              id="card-{{ $index }}-tab"
              data-bs-toggle="tab"
              data-bs-target="#card-{{ $index }}"
              type="button"
              role="tab"
              aria-controls="card-{{ $index }}"
              aria-selected="{{ if eq $index 0 }}true{{ else }}false{{ end }}"
            >
              Card {{ $card.card_num }}
            </button>
          </li>
          {{ end }}
        </ul>

        <div class="tab-content mb-3" id="propertyCardTabContent">
          {{ range $index, $card := .Params.cards }}
          <div
            class="tab-pane fade {{ if eq $index 0 }}show active{{ end }}"
            id="card-{{ $index }}"
            role="tabpanel"
            aria-labelledby="card-{{ $index }}-tab"
          >
            {{
              template "card-characteristics"
              (dict
                "card" $card
                "Params" $.Params
                "is_multicard" true
                "special_case_multi_card" $.Params.special_case_multi_card
              )
            }}

            {{ if not $.Params.special_case_multi_card }}
              {{
                template "card-comps"
                (dict
                  "card" $card
                  "Params" $.Params
                  "is_multicard" true
                  "special_case_multi_card" false
                )
              }}
            {{ end }}
          </div>
          {{ end }}
        </div>

        {{/*
          Use the global store for frankencard assignment so that we can update
          it within the scope of conditional branches and loops below
        */}}
        {{ $.Store.Set "frankencard" false }}

        {{ if .Params.special_case_multi_card }}
          {{/*
            Extract frankencard to use as base for comps and values in the
            small recent multicard case
          */}}
          {{ range .Params.cards }}
            {{ if .is_frankencard }}
              {{ $.Store.Set "frankencard" . }}
            {{ end }}
          {{ end }}

          {{ $frankencard := $.Store.Get "frankencard" }}

          {{ if not $frankencard }}
            {{
              errorf
              "No card with is_frankencard == true found in .Params.cards for small multicard PIN %q"
              .Params.pin
            }}
          {{ else }}
            {{
              template "card-comps"
              (dict
                "card" $frankencard
                "Params" $.Params
                "is_multicard" true
                "special_case_multi_card" true
              )
            }}
          {{ end }}
        {{ end }}

      {{ else }}
        <!-- Single-card: No tabs required -->
        {{ $card := index .Params.cards 0 }}
        {{
          template "card-characteristics"
          (dict
            "card" $card
            "Params" $.Params
            "is_multicard" false
            "special_case_multi_card" false
          )
        }}
        {{
          template "card-comps"
          (dict
            "card" $card
            "Params" $.Params
            "is_multicard" false
            "special_case_multi_card" false
          )
        }}
      {{ end }}

      <h3>Final Model Estimate</h3>
      <p>
<<<<<<< HEAD
        After rounding and other processing, the model's estimate for the value of your home
        on lien date <strong>January 1st, {{ .Params.assessment_year }}</strong> was
        {{ if .Params.pred_pin_final_fmv_round_per_sqft }}
          <strong>{{ .Params.pred_pin_final_fmv_round }}</strong> at
          <strong>{{ .Params.pred_pin_final_fmv_round_per_sqft }}/sq.ft.</strong>
        {{ else }}
          <strong>{{ .Params.pred_pin_final_fmv_round }}</strong>.
        {{ end }}
=======
        After rounding and other processing, the
        {{ template "tt" (dict "label" "model's" "description" .Params.var_info.model.description) }}
        final estimate for the value of your home
        on
        {{ template "tt" (dict "label" "lien date" "description" .Params.var_info.lien_date.description) }}
        <strong>January 1st, {{ .Params.assessment_year }}</strong> was
        <strong>{{ .Params.pred_pin_final_fmv_round }}</strong>.
>>>>>>> c1960655
      </p>
      <div class="alert alert-warning">
        <p>
          <i class="bi bi-exclamation-triangle-fill"></i>
          <b>Note</b>: The model's estimated value for your home may not be the same value that you receive
          in the mail. This is because analysts at the Assessor's Office carefully review the model's estimates,
          and they may adjust those estimates before the Assessor mails your assessment notice.
          To see your home's most recent assessment, visit the
          <a href="https://www.cookcountyassessor.com/pin/{{ .Params.pin }}" class="alert-link" target="_blank">Assessor's website</a>.
        </p>
      </div>
      <p>
        <a
          href="#banner"
          type="button"
          class="btn btn-outline-dark"
        >
          <i class="bi bi-arrow-bar-up" aria-hidden="true"></i> Back to top
        </a>
      </p>

    </div>
  </div>

  {{/* Define a template for high-level card characteristics */}}
  {{ define "card-characteristics" }}

  <!-- Wrap Location and Characteristics tables in a row so they appear side-by-side on desktop -->
  <div class="row">
    <div class="col-12 col-lg-6">
      <h3 class="mb-3">Location</h3>
      <div class="table-responsive">
        <table class="table table-bordered location-table">
          <tbody>
            <tr>
              <td><strong>Address</strong></td>
              <td>{{ .card.location.property_address }}</td>
            </tr>
            <tr>
              <td>
                <strong>
                  {{ template "tt" (dict
                    "label" "Municipality"
                    "description" .Params.var_info.loc_property_municipality_name.description
                  ) }}
                </strong>
              </td>
              <td>{{ .card.location.municipality }}</td>
            </tr>
            <tr>
              <td>
                <strong>
                  {{ template "tt" (dict
                    "label" "Assessor Township"
                    "description" .Params.var_info.meta_township_code.description
                  ) }}
                </strong>
              </td>
              <td>{{ .card.location.township }}</td>
            </tr>
            <tr>
              <td>
                <strong>
                  {{ template "tt" (dict
                    "label" "Assessor Neighborhood Code"
                    "description" .Params.var_info.meta_nbhd_code.description
                  ) }}
                </strong>
              </td>
              <td>{{ .card.location.meta_nbhd_code }}</td>
            </tr>
            <tr>
              <td><strong>Elementary School District</strong></td>
              <td>{{ .card.location.loc_school_elementary_district_name }}</td>
            </tr>
            <tr>
              <td><strong>High School District</strong></td>
              <td>{{ .card.location.loc_school_secondary_district_name }}</td>
            </tr>
          </tbody>
        </table>
      </div>
    </div>

    <div class="col-12 col-lg-6">
      <h3 class="mb-3">Size and Age</h3>
      <div class="table-responsive">
        <table class="table table-bordered characteristic-table">
          <tbody>
            <tr>
              <td><strong>Property Type</strong></td>
              <td>{{ .card.char_class_detailed }}</td>
            </tr>
            <tr>
              <td><strong>Year Built</strong></td>
              <td>{{ .card.chars.char_yrblt }}</td>
            </tr>
            <tr>
              <td><strong>Building Square Footage</strong></td>
              <td>{{ .card.chars.char_bldg_sf }}</td>
            </tr>
            <tr>
              <td><strong>Land Square Footage</strong></td>
              <td>{{ .card.chars.char_land_sf }}</td>
            </tr>
            <tr>
              <td><strong>Number of Beds</strong></td>
              <td>{{ .card.chars.char_beds }}</td>
            </tr>
            <tr>
              <td><strong>Number of Full Baths</strong></td>
              <td>{{ .card.chars.char_fbath }}</td>
            </tr>
          </tbody>
        </table>
      </div>
    </div>
  </div>

  {{ end }}

  {{/* Define a template for the comps map */}}
  {{ define "card-comps" }}

  <!-- Comp map -->
  <h2 class="mb-3">Top 5 Most Important Sales</h2>
  <p>
    This map shows your home alongside the five sales that were most important
    for the model's estimation of your home value.
  </p>
  <p>
    <i class="bi bi-hand-index-thumb" aria-hidden="true"></i>
    Tap or click on a home or a sale to see more details about it.
  </p>
  <div
    id="map-{{ .card.card_num }}"
    class="map-container"
  >
  </div>

  <!-- Comp chars -->
  <h3
    class="mt-4"
    id="sale-characteristics-{{ .card.card_num }}"
  >
    Characteristics for Top 5 Most Important Sales
  </h3>
  <p>
    "Characteristics" are data points about a home that help the model
    compare it to recent sales. This table shows all of the characteristics
    that the model used to estimate your home value alongside the
    characteristics for the top five sales. Each characteristic has a
    {{ template "tt" (dict "label" "score" "description" .Params.var_info.score.description) }}
    from one to four stars (<i class="bi bi-star-fill text-muted char-score-star"></i>)
    indicating how important it was for the model's estimate.
  </p>
  <div class='d-lg-none'>
    <p>
      <i class='bi-hand-index-thumb'></i>
      Click on a characteristic below to expand the row and show all five sales.
    </p>
  </div>
  <div class="mb-3">
    <table
      class="table table-striped table-hover display characteristic-comparison-table"
      id="comp-table-{{ .card.card_num }}"
    >
      <thead>
        <tr>
          <th data-orderable="false">Characteristic</th>
          <th data-orderable="true" id="comp-table-score-col-{{ .card.card_num }}">
            Score
          </th>
          <th data-orderable="false">
            Your home{{ if .special_case_multi_card }}<span class="asterisk">*</span>{{ end }}
          </th>
          {{ range $index, $comp := .card.comps }}
          <th data-orderable="false">
            Sale {{ $comp.comp_num }}{{ if $comp.is_subject_pin_sale }}<span class="asterisk">**</span>{{ end }}
          </th>
          {{ end }}
        </tr>
      </thead>
      <tbody>
        <tr>
          <td class="char-name">Sale Price</td>
          <td></td>
          <td></td>
          {{ range $index, $comp := .card.comps }}
          <td>{{ $comp.sale_price }}</td>
          {{ end }}
        </tr>
        <tr>
          <td class="char-name">Sale $/sqft</td>
          <td></td>
          <td></td>
          {{ range $index, $comp := .card.comps }}
          <td>{{ $comp.sale_price_per_sq_ft }}</td>
          {{ end }}
        </tr>
        <tr>
          <td class="char-name">Sale Date</td>
          <td></td>
          <td></td>
          {{ range $index, $comp := .card.comps }}
          <td>{{ $comp.sale_date }}</td>
          {{ end }}
        </tr>
        <tr>
          <td class="char-name">Sale Doc. Num.</td>
          <td></td>
          <td></td>
          {{ range $comp := $.card.comps }}
            <td>{{ $comp.document_num }}</td>
          {{ end }}
        </tr>
        <tr>
          <td class="char-name">Address</td>
          <td></td>
          <td>{{ $.card.location.property_address }}</td>
          {{ range $comp := $.card.comps }}
            <td>{{ $comp.property_address }}</td>
          {{ end }}
        </tr>
        <tr>
          <td class="char-name">PIN</td>
          <td></td>
          <td>
            <a href="https://www.cookcountyassessor.com/pin/{{ .Params.pin }}" target="_blank">
              {{ .card.pin_pretty }}
            </a>
          </td>
          {{ range $comp := $.card.comps }}
            <td>
              <a href="https://www.cookcountyassessor.com/pin/{{ $comp.pin }}" target="_blank">
                {{ $comp.pin_pretty }}
              </a>
            </td>
          {{ end }}
        </tr>
        <!-- Predictors -->
        {{ range $char := .card.predictors }}
        <tr>
          <td class="char-name">
            {{- $info := index $.Params.var_info $char -}}
            {{- $label := cond (and $info (ne $info.label "")) $info.label $char -}}
            {{- $desc  := cond (and $info (ne $info.description "")) $info.description "" -}}
            {{- if $desc -}}
              <span class="tooltip-underline" tabindex="0" data-bs-toggle="tooltip" data-bs-trigger="focus" data-bs-title="{{ $desc }}">
                {{ $label }}
              </span>
            {{- else -}}
              {{ $label }}
            {{- end -}}
          </td>

          {{ $char_quart := index $.card.char_quartiles $char }}
          {{ $char_wt := index $.card.char_weights $char }}
          <td>
            {{ if and (ge (int $char_quart) 1) (le (int $char_quart) 4) }}
              <span class="d-none" aria-hidden="true">{{ $char_wt }}</span>
              {{ range seq (int $char_quart) }}<i class="bi bi-star-fill text-muted char-score-star"></i>{{ end }}
            {{ else }}
              {{
                errorf
                "Got unexpected value for characteristic quartile for feature %q in PIN %q: %q"
                $char
                $.Params.pin
                $char_quart
              }}
            {{ end }}

          </td>
          <td>{{ index $.card.chars $char }}</td>

          {{ range $comp := $.card.comps }}
            <td>{{ index $comp $char }}</td>
          {{ end }}
        </tr>
        {{ end }}
      </tbody>
      <tfoot>
        <tr>
          <th colspan="8">
            <a
              href="#post-table-{{ .card.card_num }}"
              type="button"
              class="btn btn-outline-dark mb-1 me-1"
            >
              <i class="bi bi-arrow-bar-down" aria-hidden="true"></i> Next section
            </a>
            <a
              href="#sale-characteristics-{{ .card.card_num }}"
              type="button"
              class="btn btn-outline-dark mb-1"
            >
              <i class="bi bi-arrow-bar-up" aria-hidden="true"></i> Previous section
            </a>
          </th>
        </tr>
      </tfoot>
    </table>

    <div id="post-table-{{ .card.card_num }}">
      {{ if .special_case_multi_card }}
      <p>
        <strong><span class="asterisk">*</span></strong> Since your home has
        {{ if eq (int .Params.meta_pin_num_cards) 2 }}
          two
        {{ else if eq (int .Params.meta_pin_num_cards) 3 }}
          three
        {{ else }}
          {{ .Params.meta_pin_num_cards }}
        {{ end }}
        {{ template "tt" (dict "label" "cards" "description" .Params.var_info.card.description) }},
        we estimate its value using
        a slightly different method than the one we use for other properties. For properties like this one, we use the
        {{ template "tt" (dict "label" "characteristics" "description" .Params.var_info.characteristics.description) }}
        of the largest
        {{ template "tt" (dict "label" "card" "description" .Params.var_info.card.description) }}
        to estimate the property's value, but we adjust the building square footage of
        that card to use the combined building square footage of all
        {{ template "tt" (dict "label" "cards" "description" .Params.var_info.card.description) }} on the
        property. The {{ template "tt" (dict "label" "characteristics" "description" .Params.var_info.characteristics.description) }}
        in the table above reflect this difference. For more information on multi-card value estimation, see our
        <a href="https://github.com/ccao-data/wiki/blob/master/Residential/Multi-Card%20PINs/multi_card_explainer.md" target="_blank">multi-card explainer</a>.
      </p>
      {{ end }}

      {{ if .card.has_subject_pin_sale }}
      <p>
        <strong><span class="asterisk">**</span></strong> This is a past sale of your home.
        The {{ template "tt" (dict "label" "model" "description" .Params.var_info.model.description) }}
        usually considers past sales of a home to be important for its value,
        even if those sales are older than sales of other homes.
      </p>
      {{ end }}
    </div>
  </div>

  <h3 class="mb-3">
    Summary of the Top 5 Most Important Sales
  </h3>
  <p>
    The top five most important sales took place
    {{ .card.comp_summary.sale_year_range_prefix }}
    <strong>{{ .card.comp_summary.sale_year_range }}</strong>.
    The average price of these sales was <strong>{{ .card.comp_summary.avg_sale_price }}</strong>
    at <strong>{{ .card.comp_summary.avg_price_per_sqft }}/sq.ft.</strong>
  </p>

  <h3 class="mb-3">Initial Model Estimate</h3>
  <p>
    Based on these and other sales, the model that ran on {{ .Params.final_model_run_date }}
    initially estimated that the value of
    {{ if and .is_multicard (not .special_case_multi_card) }}
      this card
    {{ else }}
      your home
    {{ end }}
<<<<<<< HEAD
    as of lien date <strong>January 1, {{ .Params.assessment_year }}</strong> should be
    {{ if (.card.pred_card_initial_fmv_per_sqft ) }}
      <strong>{{ .card.pred_card_initial_fmv }}</strong> at
      <strong>{{ .card.pred_card_initial_fmv_per_sqft }}/sq.ft.</strong>
    {{ else }}
      <strong>{{ .card.pred_card_initial_fmv }}</strong>.
    {{ end }}
=======
    as of
    {{ template "tt" (dict "label" "lien date" "description" .Params.var_info.lien_date.description) }}
    <strong>January 1, {{ .Params.assessment_year }}</strong> should be
    <strong>{{ .card.pred_card_initial_fmv }}</strong> at
    <strong>{{ .card.pred_card_initial_fmv_per_sqft }}/sq.ft.</strong>
>>>>>>> c1960655
  </p>
  {{ end }}

  <!-- Load Bootstrap JS -->
  <script src="/static/js/jquery@3.7.1.min.js"></script>
  <script src="/static/js/bootstrap@5.3.7.bundle.min.js"></script>

  <!-- Load Leaflet JS -->
  <script src="/static/js/leaflet@1.9.4.min.js" ></script>

  <!-- Load DataTables JS -->
  <script src="/static/js/datatables@2.3.2.min.js"></script>

  <!-- Main script logic. -->
  <!-- There are two primary steps here: -->
  <!--   1. Initialize Leaflet maps and define interaction logic -->
  <!--   2. Initialize DataTables and define interaction logic -->
  <script>
    // Initialize an object to track map render metadata. This is important
    // because some elements of the maps, such as zoom level, need to be
    // set only once the map is displayed to the user, such as through
    // a tab selection in the multicard case
    const mapRegistry = {}; // cardIndex -> { map: ..., bounds: ..., fitDone: false }

    // Initialize maps once the DOM is loaded
    document.addEventListener("DOMContentLoaded", function() {
      {{/*
        Check if this is a large or old multicard, in which case the map and
        characteristic table will be tabbed, and we need to define extra
        logic to tweak element display when tabs change.

        We also want to only map the frankencard for small recent multicards
      */}}
      {{ $.Store.Set "map_is_tabbed" false }}
      {{ $.Store.Set "cards_to_map" (first 1 .Params.cards) }}
      {{ if $is_multicard }}
        {{ if $.Params.special_case_multi_card }}
          {{ $.Store.Set "map_is_tabbed" false }}
          {{ $.Store.Set "cards_to_map" (slice ($.Store.Get "frankencard")) }}
        {{ else }}
          {{ $.Store.Set "map_is_tabbed" true }}
          {{ $.Store.Set "cards_to_map" .Params.cards }}
        {{ end }}
      {{ end }}
      {{ $map_is_tabbed := $.Store.Get "map_is_tabbed" }}
      {{ $cards_to_map := $.Store.Get "cards_to_map" }}

      {{ range $index, $card := $cards_to_map }}
        initializeMap("{{ $card.card_num }}", {{ $index }});
        initializeTable(
          "{{ $card.card_num }}",
          {{ $index }},
          {{ $map_is_tabbed }}
        );
      {{ end }}
      renderMapsOnDisplay(mapRegistry, {{ $map_is_tabbed }});

      // Flip icons on collapsible infobox depending on whether the content is
      // shown or not
      $("#info-content").on("show.bs.collapse", function () {
        $("#info-caret").removeClass("bi-caret-down-fill").addClass("bi-caret-up-fill");
      });
      $("#info-content").on("hide.bs.collapse", function () {
        $("#info-caret").removeClass("bi-caret-up-fill").addClass("bi-caret-down-fill");
      });
    });

    // Fit map bounds only once they are visible. This is important because
    // the Leaflet fitBounds() call will only work if the map is visible,
    // but multi-card reports can have maps that are hidden until the
    // nav tab corresponding to their card is active
    function renderMapsOnDisplay(mapRegistry, isTabbed) {
      // Map rendering only needs to be adjusted if the map is contained in
      // a tabset, so treat this function as a noop otherwise
      if (isTabbed) {
        // Trigger a map fitBounds() call when a new card tab is shown.
        // Note that this means that any zooming a user does will be reset
        // any time they switch card tabs, which may not be desirable
        $('#propertyCardTabs button[data-bs-toggle="tab"]').on('shown.bs.tab', function (e) {
          const tabId = $(e.target).attr('id');
          const entry = mapRegistry[tabId];

          if (entry) {
            entry.map.invalidateSize();
            entry.map.fitBounds(entry.bounds);
          } else {
            // Print some debugging info if the map metadata does not exist
            console.log(`No map registry entry for ${tabId}`);
            console.log(`Map registry object:`);
            console.log(mapRegistry);
          }
        });
      }
    }

    // Initialize map for a specific card
    function initializeMap(cardNum, cardIndex) {
      const pin = {{ .Params.pin }};
      const pinPretty = {{ .Params.pin_pretty }};
      const mapData = {{ .Params.cards }};
      const cardData = mapData[cardIndex];
      const specialMulti = {{ if .Params.special_case_multi_card }}true{{ else }}false{{ end }};

      // Create map centered on subject property
      const map = L.map(
        `map-${cardNum}`,
        {
          // Disable single-finger scroll interactions on mobile. Because
          // touchZoom is enabled by default, the user will still be able to
          // use two fingers to scroll and zoom
          dragging: !L.Browser.mobile,
          tap: !L.Browser.mobile
        }
      ).setView(
        [cardData.location.loc_latitude, cardData.location.loc_longitude],
        14
      );

      // Add tile layer
      L.tileLayer(
        "https://{s}.basemaps.cartocdn.com/light_all/{z}/{x}/{y}{r}.png",
        {
          attribution: '&copy; <a href="https://www.openstreetmap.org/copyright">OpenStreetMap</a> contributors &copy; <a href="https://carto.com/attributions">CARTO</a>',
          maxZoom: 19
        }
      ).addTo(map);

      // Add subject property marker
      const subjectMarker = L.circleMarker(
        [cardData.location.loc_latitude, cardData.location.loc_longitude],
        {
          radius: 5,
          color: "black",
          weight: 2,
          fill: false,
          fillOpacity: 0
        }
      ).addTo(map);

      // Prepare bounds to fit all markers
      const bounds = L.latLngBounds();
      bounds.extend([cardData.location.loc_latitude, cardData.location.loc_longitude]);

      // Add subject property label and popup
      let hasSubjectSale = false;

      // Check if subject property is also a comp
      cardData.comps.forEach(comp => {
        if (comp.is_subject_pin_sale) {
          hasSubjectSale = true;
        }
      });

      if (!hasSubjectSale) {
        const propertyLabel = cardData.is_multicard ? "Subject card" : "Your home";
        subjectMarker.bindTooltip(
          propertyLabel,
          {
            permanent: true,
            // Propagate click events from the marker to its tooltip so that
            // users can open the detail popup by clicking on the tooltip.
            // This is particularly helpful on mobile since it can be hard
            // to tap precisely on the circle marker
            interactive: true,
            direction: "top",
            offset: [0, -4],
            className: "subject-tooltip"
          }
        );

        // Define subjectPopupContent dynamically depending on 2-3 card case
        const bldgLabel = specialMulti ? "Combined Bldg. Sq. Ft." : "Bldg S.F.";
        const bldgValue = specialMulti ? cardData.chars.combined_bldg_sf : cardData.chars.char_bldg_sf;

        // Create popup content
        const subjectPopupContent = `
          <h5>${propertyLabel}</h5>
          <b>Address</b>: ${cardData.location.property_address}
          <br><b>PIN</b>: <a href="https:\/\/www.cookcountyassessor.com/pin/${pin}" target="_blank">${pinPretty}</a>
          <br><b>Property class</b>: ${cardData.chars.char_class}
          <br><b>Assessor neighborhood</b>: ${cardData.location.meta_nbhd_code}
          <br><b>Year built</b>: ${cardData.chars.char_yrblt}
          <br><b>${bldgLabel}</b>: ${bldgValue}
          <br><b>Land S.F.</b>: ${cardData.chars.char_land_sf}
          <br><b>Beds</b>: ${cardData.chars.char_beds}
          <br><b>Full baths</b>: ${cardData.chars.char_fbath}
          <br><b>Half baths</b>: ${cardData.chars.char_hbath}
        `;

        subjectMarker.bindPopup(subjectPopupContent);
      }

      // Add comp markers
      cardData.comps.forEach(comp => {
        const compMarker = L.circleMarker(
          [comp.loc_latitude, comp.loc_longitude],
          {
            radius: 4,
            color: "#00cc00",
            fillOpacity: 1,
            opacity: comp.is_subject_pin_sale ? 0 : 1 // Hide the marker if it's a subject PIN sale
          }
        ).addTo(map);

        const compBldgLabel = specialMulti ? "Combined Bldg. Sq. Ft." : "Bldg S.F.";
        const compBldgValue = specialMulti ? comp.combined_bldg_sf : comp.char_bldg_sf;
        // Add tooltip
        const tooltipText = comp.is_subject_pin_sale
          ? `${cardData.is_multicard ? "Subject card" : "Subject property"} [${comp.sale_price_short} (${comp.sale_date})]`
          : `${comp.sale_price_short} (${comp.sale_date})`;

        compMarker.bindTooltip(
          tooltipText,
          {
            permanent: true,
            interactive: true,
            direction: "top",
            offset: [0, -4],
            className: "comp-tooltip"
          }
        );

        // Create popup content
        const compPopupContent = `
          <h5>${comp.is_subject_pin_sale ? (cardData.is_multicard ? "Subject card" : "Subject property") : "Sale " + comp.comp_num}</h5>
          <b>Address</b>: ${comp.property_address}
          <br><b>PIN</b>: <a href="https:\/\/www.cookcountyassessor.com/pin/${comp.pin}" target="_blank">${comp.pin_pretty}</a>
          <br><b>Property class</b>: ${comp.char_class}
          <br><b>Assessor neighborhood</b>: ${comp.meta_nbhd_code}
          <br><b>Sale price</b>: ${comp.sale_price}
          <br><b>Sale $/sqft</b>: ${comp.sale_price_per_sq_ft}
          <br><b>Sale date</b>: ${comp.sale_date}
          <br><b>Sale doc. num.</b>: ${comp.document_num}
          <br><b>Year built</b>: ${comp.char_yrblt}
          <br><b>${compBldgLabel}</b>: ${compBldgValue}
          <br><b>Land S.F.</b>: ${comp.char_land_sf}
          <br><b>Beds</b>: ${comp.char_beds}
          <br><b>Full baths</b>: ${comp.char_fbath}
          <br><b>Half baths</b>: ${comp.char_hbath}
        `;

        compMarker.bindPopup(compPopupContent);

        // Add to bounds
        bounds.extend([comp.loc_latitude, comp.loc_longitude]);
      });

      // Add legend
      const legend = L.control({ position: "bottomright" });
      legend.onAdd = function() {
        const div = L.DomUtil.create("div", "info legend");
        div.innerHTML = `
          <div style="background-color: white; padding: 10px; border-radius: 5px; box-shadow: 0 0 15px rgba(0,0,0,0.2);">
            <div style="margin-bottom: 5px;">
              <span style="display: inline-block; width: 13px; height: 13px; border-radius: 50%; border: 2px solid black; margin-right: 5px;"></span>
              ${cardData.is_multicard ? "Subject card" : "Your home"}
            </div>
            <div>
              <span style="display: inline-block; width: 13px; height: 13px; border-radius: 50%; background-color: #00cc00; margin-right: 5px;"></span>
              Sale
            </div>
          </div>
        `;
        return div;
      };
      legend.addTo(map);

      // Add note control on mobile with prompt to use two fingers on the map
      if (L.Browser.mobile) {
        const noteControl = L.control({ position: "topright" });
        noteControl.onAdd = function() {
          const div = L.DomUtil.create("div", "info note");
          div.innerHTML = `
            <div style="background-color: white; padding: 5px 10px; border-radius: 5px; box-shadow: 0 0 15px rgba(0,0,0,0.2);">
              Use two fingers to scroll or zoom the map
            </div>
          `;
          return div;
        };
        noteControl.addTo(map);
      }

      // Hide the note control whenever a popup is displayed, since otherwise
      // the note control can obscure the popup
      const noteControlDiv = document.querySelector(".leaflet-control.info.note");
      map.on("popupopen", function() {
        if (noteControlDiv) noteControlDiv.style.display = "none";
      }).on("popupclose", function() {
        if (noteControlDiv) noteControlDiv.style.display = "";
      });

      // Fit bounds with a small buffer
      const boundsPadding = 0.001;
      bounds._southWest.lat -= boundsPadding;
      bounds._southWest.lng -= boundsPadding;
      bounds._northEast.lat += boundsPadding;
      bounds._northEast.lng += boundsPadding;

      // Update the map registry with metadata about this map
      mapRegistry[`card-${cardIndex}-tab`] = {
        map: map,
        bounds: bounds,
      };

      // In the multicard case, fitting the bounds will only work for the first
      // card, which is the only one that will be visible in the page at
      // the time of initialization. That's fine because our `shown.bs.tab`
      // event handler defined in the `renderMapsOnDisplay` function will fit
      // the bounds for all subsequent cards when the user selects their tab
      map.fitBounds(bounds);

      // Enable Bootstrap tooltips globally
      $('[data-bs-toggle="tooltip"]').each(function () {
        new bootstrap.Tooltip(this);
      });
  }

    // Initialize the characteristic comparison table
    function initializeTable(cardNum, cardIndex, isTabbed) {
      const $table = $(`#comp-table-${cardNum}`);
      const dt = $table.DataTable({
        responsive: true,  // Fold extra columns into row dropdown on small viewports
        paging: false,  // Disable pagination to display all chars at once
        scrollCollapse: true,  // Collapse the table size below the fixed height when there are few rows
        fixedHeader: {
          header: true,  // Make the header row sticky during scroll
          footer: true  // Make the footer sticky during scroll
        },
        searching: true,  // Enable a search box to filter rows
        info: true,  // Enable info text (defined under the `language` key below)
        order: [], // Disable ordering on initialization to use the same order as the HTML table
        columnDefs: [
          {
            targets: `#comp-table-score-col-${cardNum}`,  // Rank column
            className: "dt-left",  // Force left alignment
          },
        ],
        language: {  // Custom text
          search: "<i class='bi bi-search' aria-hidden='true'></i> <b>Search</b> characteristics:",  // Search input label
          info: "",
          infoFiltered: "",  // Disable searched row count text
          infoEmpty: "",  // Disable text that shows when no rows match search
        },
        buttons: [
          {
            extend: "collection",  // Dropdown with selection of buttons
            text: '<i class="bi bi-file-earmark-arrow-down"></i> Export ',
            className: "btn btn-outline-dark",
            autoClose: true,  // Automatically close when an option is clicked
            fade: 50,  // Faster open/close animation
            attr: {
              class: "btn btn-outline-dark buttons-collection"
            },
            buttons: [
              {
                extend: "copy",  // Button to copy table to clipboard
                text: '<i class="bi bi-clipboard"></i> Copy',
                footer: false  // Exclude table footer from export
              },
              {
                extend: "csv",  // Button to export table as CSV
                text: '<i class="bi bi-file-earmark-spreadsheet"></i> Excel',
                footer: false
              },
              {
                extend: "print",  // Button to open a print view for the table
                text: '<i class="bi bi-printer"></i> Print View',
                footer: false,
                autoPrint: false  // Don't open print dialog box automatically
              }
            ]
          },
        ],
        layout: {
          topStart: "search",
          topEnd: "buttons",
        }
      });

      // The `fixedHeader` plugin seems to neglect to disable the sticky footer
      // when switching between Bootstrap tabsets. The following code fixes that
      // bug by hooking into the tabset events to manually enable and disable
      // sticky headers and footers when switching tabs
      if (isTabbed) {
        // On initial render, all sticky headers and footers except the first
        // table should be disabled
        if (cardIndex !== 0) {
          dt.fixedHeader.disable();
        }

        // Enable sticky headers and footers when showing a tab, and disable
        // when hiding the tab
        $(`#card-${cardIndex}-tab`).on("show.bs.tab", function(event) {
          dt.fixedHeader.enable();
        });
        $(`#card-${cardIndex}-tab`).on("hide.bs.tab", function(event) {
          dt.fixedHeader.disable();
        });
      }
    }
  </script>
</body>
</html><|MERGE_RESOLUTION|>--- conflicted
+++ resolved
@@ -51,18 +51,12 @@
       </p>
 
       <p>
-<<<<<<< HEAD
-        The goal of this report is to explain how the Cook County Assessor’s statistical
-        model estimated the value of the home with Property Index Number
-        (PIN) <strong>{{ .Params.pin_pretty }}</strong> in tax year
-=======
         The goal of this report is to explain how the Cook County Assessor’s
         {{ template "tt" (dict "label" "statistical model" "description" .Params.var_info.model.description) }}
         estimated the value of the home with
-        {{ template "tt" (dict "label" "Parcel Identification Number (PIN)" "description" .Params.var_info.pin.description) }}
+        {{ template "tt" (dict "label" "Property Index Number (PIN)" "description" .Params.var_info.pin.description) }}
         <strong>{{ .Params.pin_pretty }}</strong> in
         {{ template "tt" (dict "label" "tax year" "description" .Params.var_info.tax_year.description) }}
->>>>>>> c1960655
         <strong>{{ .Params.assessment_year }}</strong>. The Assessor’s model used past home
         sales and
         {{ template "tt" (dict "label" "property characteristics" "description" .Params.var_info.characteristics.description) }}
@@ -319,24 +313,17 @@
 
       <h3>Final Model Estimate</h3>
       <p>
-<<<<<<< HEAD
-        After rounding and other processing, the model's estimate for the value of your home
-        on lien date <strong>January 1st, {{ .Params.assessment_year }}</strong> was
+        After rounding and other processing, the
+        {{ template "tt" (dict "label" "model's" "description" .Params.var_info.model.description) }}
+        estimate for the value of your home on
+        {{ template "tt" (dict "label" "lien date" "description" .Params.var_info.lien_date.description) }}
+        <strong>January 1st, {{ .Params.assessment_year }}</strong> was
         {{ if .Params.pred_pin_final_fmv_round_per_sqft }}
           <strong>{{ .Params.pred_pin_final_fmv_round }}</strong> at
           <strong>{{ .Params.pred_pin_final_fmv_round_per_sqft }}/sq.ft.</strong>
         {{ else }}
           <strong>{{ .Params.pred_pin_final_fmv_round }}</strong>.
         {{ end }}
-=======
-        After rounding and other processing, the
-        {{ template "tt" (dict "label" "model's" "description" .Params.var_info.model.description) }}
-        final estimate for the value of your home
-        on
-        {{ template "tt" (dict "label" "lien date" "description" .Params.var_info.lien_date.description) }}
-        <strong>January 1st, {{ .Params.assessment_year }}</strong> was
-        <strong>{{ .Params.pred_pin_final_fmv_round }}</strong>.
->>>>>>> c1960655
       </p>
       <div class="alert alert-warning">
         <p>
@@ -697,21 +684,15 @@
     {{ else }}
       your home
     {{ end }}
-<<<<<<< HEAD
-    as of lien date <strong>January 1, {{ .Params.assessment_year }}</strong> should be
+    as of
+    {{ template "tt" (dict "label" "lien date" "description" .Params.var_info.lien_date.description) }}
+    <strong>January 1, {{ .Params.assessment_year }}</strong> should be
     {{ if (.card.pred_card_initial_fmv_per_sqft ) }}
       <strong>{{ .card.pred_card_initial_fmv }}</strong> at
       <strong>{{ .card.pred_card_initial_fmv_per_sqft }}/sq.ft.</strong>
     {{ else }}
       <strong>{{ .card.pred_card_initial_fmv }}</strong>.
     {{ end }}
-=======
-    as of
-    {{ template "tt" (dict "label" "lien date" "description" .Params.var_info.lien_date.description) }}
-    <strong>January 1, {{ .Params.assessment_year }}</strong> should be
-    <strong>{{ .card.pred_card_initial_fmv }}</strong> at
-    <strong>{{ .card.pred_card_initial_fmv_per_sqft }}/sq.ft.</strong>
->>>>>>> c1960655
   </p>
   {{ end }}
 
